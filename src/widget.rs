<<<<<<< HEAD
use std::sync::mpsc::{channel, Sender};
use std::sync::{Arc, RwLock};
use std::thread::{self, JoinHandle};

use bytes::Bytes;
use crossterm::event::{self, Event, KeyCode, KeyEventKind};
use portable_pty::{CommandBuilder, ExitStatus, NativePtySystem, PtyPair, PtySize, PtySystem};
use ratatui::buffer::Buffer;
use ratatui::layout::Rect;
use ratatui::style::{Color, Modifier, Style};
use ratatui::widgets::{Block, Clear, StatefulWidget, Widget};
use vt100::{Parser, Screen};
=======
use ratatui::{
    buffer::Buffer,
    layout::Rect,
    style::{Color, Modifier, Style},
    widgets::{Block, Clear, Widget},
};
use vt100::Screen;
>>>>>>> 4b654064

use crate::state;

/// A widget representing a pseudo-terminal screen.
///
/// The `PseudoTerminal` widget displays the contents of a pseudo-terminal screen,
/// which is typically populated with text and control sequences from a terminal emulator.
/// It provides a visual representation of the terminal output within a TUI application.
///
/// The contents of the pseudo-terminal screen are represented by a `vt100::Screen` object.
/// The `vt100` library provides functionality for parsing and processing terminal control sequences
/// and handling terminal state, allowing the `PseudoTerminal` widget to accurately render the
/// terminal output.
///
/// # Examples
///
/// ```rust
/// use ratatui::{
///     style::{Color, Modifier, Style},
///     widgets::{Block, Borders},
/// };
/// use tui_term::widget::PseudoTerminal;
/// use vt100::Parser;
///
/// let mut parser = vt100::Parser::new(24, 80, 0);
/// let pseudo_term = PseudoTerminal::new(&parser.screen())
///     .block(Block::default().title("Terminal").borders(Borders::ALL))
///     .style(
///         Style::default()
///             .fg(Color::White)
///             .bg(Color::Black)
///             .add_modifier(Modifier::BOLD),
///     );
/// ```
#[derive(Default)]
pub struct PseudoTerminal<'a> {
    screen: Option<&'a Screen>,
    pub(crate) block: Option<Block<'a>>,
    style: Option<Style>,
    pub(crate) cursor: Cursor,
}

pub struct Cursor {
    pub(crate) symbol: String,
    pub(crate) style: Style,
    pub(crate) overlay_style: Style,
}

impl Cursor {
    /// Sets the symbol for the cursor.
    ///
    /// # Arguments
    ///
    /// * `symbol`: The symbol to set as the cursor.
    ///
    /// # Example
    ///
    /// ```
    /// use ratatui::style::Style;
    /// use tui_term::widget::Cursor;
    ///
    /// let cursor = Cursor::default().symbol("|");
    /// ```
    #[inline]
    #[must_use]
    pub fn symbol(mut self, symbol: &str) -> Self {
        self.symbol = symbol.into();
        self
    }

    /// Sets the style for the cursor.
    ///
    /// # Arguments
    ///
    /// * `style`: The `Style` to set for the cursor.
    ///
    /// # Example
    ///
    /// ```
    /// use ratatui::style::Style;
    /// use tui_term::widget::Cursor;
    ///
    /// let cursor = Cursor::default().style(Style::default());
    /// ```
    #[inline]
    #[must_use]
    pub const fn style(mut self, style: Style) -> Self {
        self.style = style;
        self
    }

    /// Sets the overlay style for the cursor.
    ///
    /// The overlay style is used when the cursor overlaps with existing content on the screen.
    ///
    /// # Arguments
    ///
    /// * `overlay_style`: The `Style` to set as the overlay style for the cursor.
    ///
    /// # Example
    ///
    /// ```
    /// use ratatui::style::Style;
    /// use tui_term::widget::Cursor;
    ///
    /// let cursor = Cursor::default().overlay_style(Style::default());
    /// ```
    #[inline]
    #[must_use]
    pub const fn overlay_style(mut self, overlay_style: Style) -> Self {
        self.overlay_style = overlay_style;
        self
    }
}

impl Default for Cursor {
    #[inline]
    fn default() -> Self {
        Self {
            symbol: "\u{2588}".into(), //"█".
            style: Style::default().fg(Color::Gray),
            overlay_style: Style::default().add_modifier(Modifier::REVERSED),
        }
    }
}

impl<'a> PseudoTerminal<'a> {
    /// Creates a new instance of `PseudoTerminal`.
    ///
    /// # Arguments
    ///
    /// * `screen`: The reference to the `Screen`.
    ///
    /// # Example
    ///
    /// ```
    /// use tui_term::widget::PseudoTerminal;
    /// use vt100::Parser;
    ///
    /// let mut parser = vt100::Parser::new(24, 80, 0);
    /// let pseudo_term = PseudoTerminal::new(&parser.screen());
    /// ```
    #[inline]
    #[must_use]
    pub fn new(screen: &'a Screen) -> Self {
        PseudoTerminal {
            screen: Some(screen),
            block: None,
            style: None,
            cursor: Cursor::default(),
        }
    }

    /// Sets the block for the `PseudoTerminal`.
    ///
    /// # Arguments
    ///
    /// * `block`: The `Block` to set.
    ///
    /// # Example
    ///
    /// ```
    /// use ratatui::widgets::Block;
    /// use tui_term::widget::PseudoTerminal;
    /// use vt100::Parser;
    ///
    /// let mut parser = vt100::Parser::new(24, 80, 0);
    /// let block = Block::default();
    /// let pseudo_term = PseudoTerminal::new(&parser.screen()).block(block);
    /// ```
    #[inline]
    #[must_use]
    pub fn block(mut self, block: Block<'a>) -> Self {
        self.block = Some(block);
        self
    }

    /// Sets the cursor configuration for the `PseudoTerminal`.
    ///
    /// The `cursor` method allows configuring the appearance of the cursor within the
    /// `PseudoTerminal` widget.
    ///
    /// # Arguments
    ///
    /// * `cursor`: The `Cursor` configuration to set.
    ///
    /// # Example
    ///
    /// ```rust
    /// use ratatui::style::Style;
    /// use tui_term::widget::{Cursor, PseudoTerminal};
    ///
    /// let mut parser = vt100::Parser::new(24, 80, 0);
    /// let cursor = Cursor::default().symbol("|").style(Style::default());
    /// let pseudo_term = PseudoTerminal::new(&parser.screen()).cursor(cursor);
    /// ```
    #[inline]
    #[must_use]
    pub fn cursor(mut self, cursor: Cursor) -> Self {
        self.cursor = cursor;
        self
    }

    /// Sets the style for `PseudoTerminal`.
    ///
    /// # Arguments
    ///
    /// * `style`: The `Style` to set.
    ///
    /// # Example
    ///
    /// ```
    /// use ratatui::style::Style;
    /// use tui_term::widget::PseudoTerminal;
    ///
    /// let mut parser = vt100::Parser::new(24, 80, 0);
    /// let style = Style::default();
    /// let pseudo_term = PseudoTerminal::new(&parser.screen()).style(style);
    /// ```
    #[inline]
    #[must_use]
    pub const fn style(mut self, style: Style) -> Self {
        self.style = Some(style);
        self
    }

    #[inline]
    #[must_use]
    pub const fn screen(&self) -> Option<&Screen> {
        self.screen
    }
}

impl Widget for PseudoTerminal<'_> {
    #[inline]
    fn render(mut self, area: Rect, buf: &mut Buffer) {
        Clear.render(area, buf);
        let inner_area = match self.block.take() {
            Some(b) => {
                let inner_area = b.inner(area);
                b.render(area, buf);
                inner_area
            }
            None => area,
        };

        state::handle(&self, inner_area, buf, None);
    }
}

pub struct PseudoTerminalState {
    pub parser: Arc<RwLock<Parser>>,
    pub pty: PtyPair,
}

// TODO: Make `handled` an enum with three variants, with unhandled events being classified as either ignored or explicitly skipped
pub struct EventHandlerResult {
    pub event: Event,
    pub handled: bool,
}

impl EventHandlerResult {
    fn new(event: Event, handled: bool) -> Self {
        Self { event, handled }
    }
}

impl PseudoTerminalState {
    /// Initializes a PTY and a parser, using a given initial size
    pub fn new(initial_size: Rect) -> Self {
        let (rows, cols) = (initial_size.height, initial_size.width);
        let size = PtySize {
            rows,
            cols,
            pixel_width: 0,
            pixel_height: 0,
        };

        Self {
            parser: Arc::new(RwLock::new(Parser::new(rows, cols, 0))),
            pty: NativePtySystem::default().openpty(size).unwrap(),
        }
    }

    /// Updates the area of the PTY and the parser on a frame update
    pub fn set_area(&mut self, new_area: Rect) {
        let (rows, cols) = (new_area.height, new_area.width);

        self.pty
            .master
            .resize(PtySize {
                rows,
                cols,
                pixel_width: 0,
                pixel_height: 0,
            })
            .unwrap();

        self.parser.write().unwrap().set_size(rows, cols);
    }

    /// Runs the given command in a separate thread
    pub fn spawn_child_process_thread(&self, command: CommandBuilder) -> JoinHandle<ExitStatus> {
        let mut child = self.pty.slave.spawn_command(command).unwrap();
        thread::spawn(move || -> ExitStatus { child.wait().unwrap() })
    }

    /// Spawns the thread which parses process output in order for it to be properly displayed
    pub fn spawn_parser_thread(&self) -> JoinHandle<()> {
        let mut reader = self.pty.master.try_clone_reader().unwrap();
        let parser = self.parser.clone();

        thread::spawn(move || {
            let mut buf = [0u8; 8192];
            let mut processed_buf = Vec::new();
            loop {
                let size = reader.read(&mut buf).unwrap();
                if size == 0 {
                    break;
                }
                if size > 0 {
                    processed_buf.extend_from_slice(&buf[..size]);
                    let mut parser = parser.write().unwrap();
                    parser.process(&processed_buf);

                    processed_buf.clear();
                }
            }
        })
    }

    /// Spawns the thread which sends user input to the process
    pub fn spawn_input_thread(&self) -> (Sender<Bytes>, JoinHandle<()>) {
        let (input_sender, input_receiver) = channel::<Bytes>();
        let mut writer = self.pty.master.take_writer().unwrap();

        (
            input_sender,
            thread::spawn(move || {
                while let Ok(bytes) = input_receiver.recv() {
                    writer.write_all(&bytes).unwrap();
                }
            }),
        )
    }

    /// Handles input from the user, sending it to the process
    /// Ignores user-specified events, usually so they can be handled by the application
    // ? Should this just return bytes which the user can choose to send/not send?
    pub fn handle_input(
        &self,
        excluded_events: &[Event],
        input_sender: &Sender<Bytes>,
    ) -> EventHandlerResult {
        // Event read is blocking
        let event = event::read().unwrap();
        if excluded_events.contains(&event) {
            return EventHandlerResult::new(event, false);
        }

        // This block avoids each arm needing to return `true` explicitly
        let handled = 'handled: {
            match event {
                Event::FocusGained
                | Event::FocusLost
                | Event::Mouse(_)
                | Event::Paste(_)
                // Resize events do not need to be handled because the frame will be
                // resized on every render call anyway
                | Event::Resize(_, _) => false,
                Event::Key(key_event) => {
                    let send = |sender: &Sender<Bytes>, bytes: &[u8]| {
                        sender.send(Bytes::from(bytes.to_vec())).unwrap();
                    };

                    if key_event.kind != KeyEventKind::Press {
                        break 'handled false;
                    }

                    match key_event.code {
                        KeyCode::Char(c) => send(input_sender, c.to_string().as_bytes()),
                        KeyCode::Backspace => send(input_sender, &[8]),
                        KeyCode::Enter => send(input_sender, &[b'\n']),
                        KeyCode::Left => send(input_sender, b"\x1b[D"),
                        KeyCode::Right => send(input_sender, b"\x1b[C"),
                        KeyCode::Up => send(input_sender, b"\x1b[A"),
                        KeyCode::Down => send(input_sender, b"\x1b[B"),
                        KeyCode::Home => send(input_sender, b"\x1b[H"),
                        KeyCode::End => send(input_sender, b"\x1b[F"),
                        KeyCode::PageUp => send(input_sender, b"\x1b[5~"),
                        KeyCode::PageDown => send(input_sender, b"\x1b[6~"),
                        KeyCode::Tab => send(input_sender, b"\t"),
                        KeyCode::BackTab => send(input_sender, b"\x1b[Z"),
                        KeyCode::Delete => send(input_sender, b"\x1b[3~"),
                        KeyCode::Insert => send(input_sender, b"\x1b[2~"),
                        _ => break 'handled false,
                    }

                    true
                }
            }
        };

        EventHandlerResult::new(event, handled)
    }
}

impl StatefulWidget for PseudoTerminal<'_> {
    type State = PseudoTerminalState;

    fn render(mut self, area: Rect, buf: &mut Buffer, state: &mut Self::State) {
        Clear.render(area, buf);
        // Get the area inside the block borders, if there is a block
        // If there is no block, use the whole area
        let inner_area = match self.block.take() {
            Some(b) => {
                let inner_area = b.inner(area);
                b.render(area, buf);
                inner_area
            }
            None => area,
        };

        state.set_area(inner_area);

        state::handle(&self, inner_area, buf, Some(state));
    }
}

#[cfg(test)]
mod tests {
    use ratatui::{backend::TestBackend, widgets::Borders, Terminal};

    use super::*;

    fn snapshot_typescript(stream: &[u8]) -> String {
        let backend = TestBackend::new(80, 24);
        let mut terminal = Terminal::new(backend).unwrap();
        let mut parser = vt100::Parser::new(24, 80, 0);
        parser.process(stream);
        let pseudo_term = PseudoTerminal::new(parser.screen());
        terminal
            .draw(|f| {
                f.render_widget(pseudo_term, f.size());
            })
            .unwrap();
        format!("{:?}", terminal.backend().buffer())
    }

    #[test]
    fn empty_actions() {
        let backend = TestBackend::new(80, 24);
        let mut terminal = Terminal::new(backend).unwrap();
        let mut parser = vt100::Parser::new(24, 80, 0);
        parser.process(b" ");
        let pseudo_term = PseudoTerminal::new(parser.screen());
        terminal
            .draw(|f| {
                f.render_widget(pseudo_term, f.size());
            })
            .unwrap();
        let view = format!("{:?}", terminal.backend().buffer());
        insta::assert_snapshot!(view);
    }
    #[test]
    fn boundary_rows_overshot_no_panic() {
        let stream = include_bytes!("../test/typescript/simple_ls.typescript");
        // Make the backend on purpose much smaller
        let backend = TestBackend::new(80, 4);
        let mut terminal = Terminal::new(backend).unwrap();
        let mut parser = vt100::Parser::new(24, 80, 0);
        parser.process(stream);
        let pseudo_term = PseudoTerminal::new(parser.screen());
        terminal
            .draw(|f| {
                f.render_widget(pseudo_term, f.size());
            })
            .unwrap();
        let view = format!("{:?}", terminal.backend().buffer());
        insta::assert_snapshot!(view);
    }

    #[test]
    fn simple_ls() {
        let stream = include_bytes!("../test/typescript/simple_ls.typescript");
        let view = snapshot_typescript(stream);
        insta::assert_snapshot!(view);
    }
    #[test]
    fn simple_cursor_alternate_symbol() {
        let stream = include_bytes!("../test/typescript/simple_ls.typescript");
        let backend = TestBackend::new(80, 24);
        let mut terminal = Terminal::new(backend).unwrap();
        let mut parser = vt100::Parser::new(24, 80, 0);
        let cursor = Cursor::default().symbol("|");
        parser.process(stream);
        let pseudo_term = PseudoTerminal::new(parser.screen()).cursor(cursor);
        terminal
            .draw(|f| {
                f.render_widget(pseudo_term, f.size());
            })
            .unwrap();
        let view = format!("{:?}", terminal.backend().buffer());
        insta::assert_snapshot!(view);
    }
    #[test]
    fn simple_cursor_styled() {
        let stream = include_bytes!("../test/typescript/simple_ls.typescript");
        let backend = TestBackend::new(80, 24);
        let mut terminal = Terminal::new(backend).unwrap();
        let mut parser = vt100::Parser::new(24, 80, 0);
        let style = Style::default().bg(Color::Cyan).fg(Color::LightRed);
        let cursor = Cursor::default().symbol("|").style(style);
        parser.process(stream);
        let pseudo_term = PseudoTerminal::new(parser.screen()).cursor(cursor);
        terminal
            .draw(|f| {
                f.render_widget(pseudo_term, f.size());
            })
            .unwrap();
        let view = format!("{:?}", terminal.backend().buffer());
        insta::assert_snapshot!(view);
    }
    #[test]
    fn overlapping_cursor() {
        let stream = include_bytes!("../test/typescript/overlapping_cursor.typescript");
        let view = snapshot_typescript(stream);
        insta::assert_snapshot!(view);
    }
    #[test]
    fn overlapping_cursor_alternate_style() {
        let stream = include_bytes!("../test/typescript/overlapping_cursor.typescript");
        let backend = TestBackend::new(80, 24);
        let mut terminal = Terminal::new(backend).unwrap();
        let mut parser = vt100::Parser::new(24, 80, 0);
        let style = Style::default().bg(Color::Cyan).fg(Color::LightRed);
        let cursor = Cursor::default().overlay_style(style);
        parser.process(stream);
        let pseudo_term = PseudoTerminal::new(parser.screen()).cursor(cursor);
        terminal
            .draw(|f| {
                f.render_widget(pseudo_term, f.size());
            })
            .unwrap();
        let view = format!("{:?}", terminal.backend().buffer());
        insta::assert_snapshot!(view);
    }
    #[test]
    fn simple_ls_with_block() {
        let stream = include_bytes!("../test/typescript/simple_ls.typescript");
        let backend = TestBackend::new(100, 24);
        let mut terminal = Terminal::new(backend).unwrap();
        let mut parser = vt100::Parser::new(24, 80, 0);
        parser.process(stream);
        let block = Block::default().borders(Borders::ALL).title("ls");
        let pseudo_term = PseudoTerminal::new(parser.screen()).block(block);
        terminal
            .draw(|f| {
                f.render_widget(pseudo_term, f.size());
            })
            .unwrap();
        let view = format!("{:?}", terminal.backend().buffer());
        insta::assert_snapshot!(view);
    }
    #[test]
    fn simple_ls_no_style_from_block() {
        let stream = include_bytes!("../test/typescript/simple_ls.typescript");
        let backend = TestBackend::new(100, 24);
        let mut terminal = Terminal::new(backend).unwrap();
        let mut parser = vt100::Parser::new(24, 80, 0);
        parser.process(stream);
        let block = Block::default()
            .borders(Borders::ALL)
            .style(Style::default().add_modifier(Modifier::BOLD))
            .title("ls");
        let pseudo_term = PseudoTerminal::new(parser.screen()).block(block);
        terminal
            .draw(|f| {
                f.render_widget(pseudo_term, f.size());
            })
            .unwrap();
        let view = format!("{:?}", terminal.backend().buffer());
        insta::assert_snapshot!(view);
    }
    #[test]
    fn italic_text() {
        let stream = b"[3mThis line will be displayed in italic.[0m This should have no style.";
        let view = snapshot_typescript(stream);
        insta::assert_snapshot!(view);
    }
    #[test]
    fn underlined_text() {
        let stream =
            b"[4mThis line will be displayed with an underline.[0m This should have no style.";
        let view = snapshot_typescript(stream);
        insta::assert_snapshot!(view);
    }
    #[test]
    fn bold_text() {
        let stream = b"[1mThis line will be displayed bold.[0m This should have no style.";
        let view = snapshot_typescript(stream);
        insta::assert_snapshot!(view);
    }
    #[test]
    fn inverse_text() {
        let stream = b"[7mThis line will be displayed inversed.[0m This should have no style.";
        let view = snapshot_typescript(stream);
        insta::assert_snapshot!(view);
    }
    #[test]
    fn combined_modifier_text() {
        let stream =
            b"[4m[3mThis line will be displayed in italic and underlined.[0m This should have no style.";
        let view = snapshot_typescript(stream);
        insta::assert_snapshot!(view);
    }

    #[test]
    fn vttest_02_01() {
        let stream = include_bytes!("../test/typescript/vttest_02_01.typescript");
        let view = snapshot_typescript(stream);
        insta::assert_snapshot!(view);
    }
    #[test]
    fn vttest_02_02() {
        let stream = include_bytes!("../test/typescript/vttest_02_02.typescript");
        let view = snapshot_typescript(stream);
        insta::assert_snapshot!(view);
    }
    #[test]
    fn vttest_02_03() {
        let stream = include_bytes!("../test/typescript/vttest_02_03.typescript");
        let view = snapshot_typescript(stream);
        insta::assert_snapshot!(view);
    }
    #[test]
    fn vttest_02_04() {
        let stream = include_bytes!("../test/typescript/vttest_02_04.typescript");
        let view = snapshot_typescript(stream);
        insta::assert_snapshot!(view);
    }
    #[test]
    fn vttest_02_05() {
        let stream = include_bytes!("../test/typescript/vttest_02_05.typescript");
        let view = snapshot_typescript(stream);
        insta::assert_snapshot!(view);
    }
    #[test]
    fn vttest_02_06() {
        let stream = include_bytes!("../test/typescript/vttest_02_06.typescript");
        let view = snapshot_typescript(stream);
        insta::assert_snapshot!(view);
    }
    #[test]
    fn vttest_02_07() {
        let stream = include_bytes!("../test/typescript/vttest_02_07.typescript");
        let view = snapshot_typescript(stream);
        insta::assert_snapshot!(view);
    }
    #[test]
    fn vttest_02_08() {
        let stream = include_bytes!("../test/typescript/vttest_02_08.typescript");
        let view = snapshot_typescript(stream);
        insta::assert_snapshot!(view);
    }
    #[test]
    fn vttest_02_09() {
        let stream = include_bytes!("../test/typescript/vttest_02_09.typescript");
        let view = snapshot_typescript(stream);
        insta::assert_snapshot!(view);
    }
    #[test]
    fn vttest_02_10() {
        let stream = include_bytes!("../test/typescript/vttest_02_10.typescript");
        let view = snapshot_typescript(stream);
        insta::assert_snapshot!(view);
    }
    #[test]
    fn vttest_02_11() {
        let stream = include_bytes!("../test/typescript/vttest_02_11.typescript");
        let view = snapshot_typescript(stream);
        insta::assert_snapshot!(view);
    }
    #[test]
    fn vttest_02_12() {
        let stream = include_bytes!("../test/typescript/vttest_02_12.typescript");
        let view = snapshot_typescript(stream);
        insta::assert_snapshot!(view);
    }
    #[test]
    fn vttest_02_13() {
        let stream = include_bytes!("../test/typescript/vttest_02_13.typescript");
        let view = snapshot_typescript(stream);
        insta::assert_snapshot!(view);
    }
    #[test]
    fn vttest_02_14() {
        let stream = include_bytes!("../test/typescript/vttest_02_14.typescript");
        let view = snapshot_typescript(stream);
        insta::assert_snapshot!(view);
    }
    #[test]
    fn vttest_02_15() {
        let stream = include_bytes!("../test/typescript/vttest_02_15.typescript");
        let view = snapshot_typescript(stream);
        insta::assert_snapshot!(view);
    }
}<|MERGE_RESOLUTION|>--- conflicted
+++ resolved
@@ -1,25 +1,21 @@
-<<<<<<< HEAD
-use std::sync::mpsc::{channel, Sender};
-use std::sync::{Arc, RwLock};
-use std::thread::{self, JoinHandle};
+use std::{
+    sync::{
+        mpsc::{channel, Sender},
+        Arc, RwLock,
+    },
+    thread::{self, JoinHandle},
+};
 
 use bytes::Bytes;
 use crossterm::event::{self, Event, KeyCode, KeyEventKind};
 use portable_pty::{CommandBuilder, ExitStatus, NativePtySystem, PtyPair, PtySize, PtySystem};
-use ratatui::buffer::Buffer;
-use ratatui::layout::Rect;
-use ratatui::style::{Color, Modifier, Style};
-use ratatui::widgets::{Block, Clear, StatefulWidget, Widget};
-use vt100::{Parser, Screen};
-=======
 use ratatui::{
     buffer::Buffer,
     layout::Rect,
     style::{Color, Modifier, Style},
-    widgets::{Block, Clear, Widget},
+    widgets::{Block, Clear, StatefulWidget, Widget},
 };
-use vt100::Screen;
->>>>>>> 4b654064
+use vt100::{Parser, Screen};
 
 use crate::state;
 
@@ -275,7 +271,8 @@
     pub pty: PtyPair,
 }
 
-// TODO: Make `handled` an enum with three variants, with unhandled events being classified as either ignored or explicitly skipped
+// TODO: Make `handled` an enum with three variants, with unhandled events being classified as
+// either ignored or explicitly skipped
 pub struct EventHandlerResult {
     pub event: Event,
     pub handled: bool,
